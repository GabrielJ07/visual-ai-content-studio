--- conflicted
+++ resolved
@@ -34,30 +34,20 @@
 - **Multi-platform Commit**: Batch schedule across multiple formats
 - **Status Tracking**: Monitor pending, scheduled, and committed posts
 
-<<<<<<< HEAD
 ### 💾 Cloudflare Integration
 - **R2 Storage**: Persistent image and content storage
 - **Workers API**: Fast serverless backend with global edge deployment
 - **JWT Authentication**: Secure token-based authentication suitable for Workers
 - **Recent Images**: Track generation history with metadata
-=======
-### 💾 Local Storage System
-- **Browser Storage**: All data stored locally for privacy
-- **Auto-save Settings**: Persistent user preferences and brand kit
-- **Image History**: Track generation history with IndexedDB
-- **No Cloud Sync**: Complete privacy - data never leaves your device
->>>>>>> 6919b49e
+
+> **Note:** For privacy-focused users or development, a local storage fallback is available: browser localStorage and IndexedDB are used if Cloudflare config/environment variables are not provided. No data leaves your device in this mode.
 
 ## Tech Stack
 
 - **Frontend**: React 18+ with Hooks
 - **Styling**: Tailwind CSS (inline utility classes)
 - **AI Models**: Google Gemini 2.5 Flash (Text & Image)
-<<<<<<< HEAD
-- **Backend**: Cloudflare Workers + R2 Storage
-=======
-- **Storage**: Browser localStorage + IndexedDB (privacy-first)
->>>>>>> 6919b49e
+- **Backend**: Cloudflare Workers + R2 Storage (with localStorage/IndexedDB fallback)
 - **Icons**: Lucide-style SVG components
 
 ## Requirements
@@ -71,15 +61,9 @@
 
 ### Environment Variables
 The app expects these to be injected at runtime:
-<<<<<<< HEAD
 - `cloudflareconfig`: Cloudflare configuration JSON string
 - `initialauthtoken`: (Optional) Custom auth token
 - `appid`: Application identifier for storage paths
-=======
-- `firebaseconfig`: (Optional) Legacy Firebase configuration - no longer required
-- `initialauthtoken`: (Optional) Not used in local storage mode
-- `appid`: (Optional) Application identifier for compatibility
->>>>>>> 6919b49e
 
 ### API Keys
 - **Gemini API Key**: Required for AI features (provided by Canvas runtime)
@@ -91,19 +75,14 @@
 npm install react
 ```
 
-<<<<<<< HEAD
 ### 2. Configure Cloudflare
 Set up your Cloudflare infrastructure:
 - Create R2 bucket for storage
 - Deploy Cloudflare Workers for API endpoints
 - Configure authentication and CORS policies
-=======
-### 2. Configure Storage (Optional)
-All data is stored locally by default. No external configuration required.
-- Settings: Browser localStorage
-- Images: Browser IndexedDB
-- Privacy: Data never leaves your device
->>>>>>> 6919b49e
+
+> **Or** use local storage mode for privacy/local dev:  
+> All data is stored locally in your browser using localStorage and IndexedDB; no external configuration required.
 
 ### 3. Set Environment Variables
 
@@ -118,21 +97,14 @@
 **Option B: Runtime Injection (Legacy Compatibility)**
 For legacy compatibility, you can inject configuration at runtime, but it's no longer required:
 ```javascript
-<<<<<<< HEAD
 window.cloudflareconfig = JSON.stringify({
   accountId: "YOUR_ACCOUNT_ID",
   r2Bucket: "your-r2-bucket",
   apiToken: "YOUR_API_TOKEN",
   workerUrl: "https://your-worker.your-subdomain.workers.dev"
 });
-
-=======
-// Optional - only needed for backward compatibility
->>>>>>> 6919b49e
 window.appid = "visual-ai-studio";
-
-// Firebase config no longer required
-// All data is stored locally in the browser
+// Cloudflare config enables cloud sync. If not set, local storage will be used.
 ```
 
 ### 4. Run Development Server
@@ -166,14 +138,8 @@
 ├── utils/
 │   ├── errorContext.js    # Error context and hooks (✅ COMPLETED)
 │   ├── errorHandling.js   # Error handling utilities (✅ COMPLETED)
-<<<<<<< HEAD
-│   ├── storage.js        # Cloudflare R2 storage utilities
-│   ├── auth.js          # JWT authentication for Workers
-=======
-│   ├── localStorage.js    # Browser localStorage operations
-│   ├── indexedDB.js       # Browser IndexedDB operations
-│   ├── dataStorage.js     # Unified storage abstraction layer
->>>>>>> 6919b49e
+│   ├── storage.js         # Cloudflare R2 storage utilities (with local fallback)
+│   ├── auth.js            # JWT authentication for Workers
 │   └── gemini.js          # Gemini API helpers
 └── constants/
     └── platforms.js       # Social platform configurations
@@ -208,7 +174,6 @@
 - **Text Generation**: `v1beta/models/gemini-2.5-flash-preview-05-20:generateContent`
 - **Image Generation**: `v1beta/models/gemini-2.5-flash-image-preview:generateContent`
 
-<<<<<<< HEAD
 ### Cloudflare R2 Storage Schema
 ```
 R2 Bucket Structure:
@@ -226,42 +191,18 @@
 - POST /api/auth/custom      # Custom token authentication
 - GET/POST /api/settings     # User settings management
 - GET/POST /api/images       # Image metadata operations
-- POST /api/upload          # Image upload to R2
-=======
-### Local Storage Schema
-```
-localStorage:
-  visualai_brand_kit          - Brand colors, typography, style keywords
-  visualai_user_info          - Company name, social handle, bio
-  visualai_campaign_variable  - Current campaign context
-  visualai_app_preferences    - App settings and preferences
-  visualai_recent_prompts     - Recently used prompts (limited history)
-
-IndexedDB (VisualAIContentStudio):
-  images/                     - Generated images with metadata
-    {imageId}/
-      - id, url, prompt, createdAt, platform, etc.
-  layouts/                    - Layout configurations per image
-    {layoutId}/
-      - id, imageId, platform, layoutData
-  projects/                   - Future: saved projects/campaigns
->>>>>>> 6919b49e
-```
+- POST /api/upload           # Image upload to R2
+```
+> **If using local storage fallback:**  
+> Settings and image metadata are stored in localStorage and IndexedDB, respectively.
 
 ## Performance Considerations
 
 - **Exponential Backoff**: API calls include retry logic with exponential delays
-<<<<<<< HEAD
 - **R2 Storage Optimization**: Direct image storage with metadata separation
 - **Blob URL Management**: Local uploads use revocable blob URLs  
 - **Edge Caching**: Cloudflare Workers provide global edge performance
 - **JWT Authentication**: Stateless authentication suitable for serverless
-=======
-- **Local Storage Optimization**: Small data in localStorage, large data in IndexedDB
-- **Blob URL Management**: Local uploads use revocable blob URLs
-- **Auto-save**: Settings persist locally across sessions
-- **Privacy First**: No data leaves your device unless explicitly shared
->>>>>>> 6919b49e
 
 ## Social Media Platform Support
 
@@ -298,19 +239,11 @@
 
 ## Troubleshooting
 
-<<<<<<< HEAD
 ### Cloudflare Connection Issues
 - Verify `cloudflareconfig` is valid JSON
 - Check R2 bucket permissions and CORS settings
 - Ensure Workers are deployed and accessible
 - Verify API tokens have correct permissions
-=======
-### Local Storage Issues
-- Ensure browser supports localStorage and IndexedDB
-- Check available storage space (Settings > Storage in browser)
-- Clear browser data if storage seems corrupted
-- Use incognito mode to test with fresh storage
->>>>>>> 6919b49e
 
 ### Image Generation Failures
 - Confirm Gemini API key is valid
