--- conflicted
+++ resolved
@@ -90,7 +90,6 @@
     }
   },
 
-<<<<<<< HEAD
   // Storage errors (Cloudflare R2)
   storage: {
     // Upload errors
@@ -110,7 +109,6 @@
       if (error.status === 401 || error.status === 403) {
         return showError(
           'Storage access denied. Please check your credentials.',
-=======
   // Local storage errors (replaces Firebase errors)  
   storage: {
     // Local storage errors
@@ -120,7 +118,6 @@
       if (error.name === 'QuotaExceededError') {
         return showError(
           'Storage space full. Please clear some data or export your work.',
->>>>>>> 6919b49e
           {
             label: 'Clear Data',
             onClick: () => {
@@ -133,7 +130,6 @@
         );
       }
       
-<<<<<<< HEAD
       if (error.status === 503) {
         return showError(
           'Storage service temporarily unavailable. Please try again in a moment.',
@@ -160,7 +156,6 @@
           'Access denied. Please sign in again.',
           {
             label: 'Sign In',
-=======
       return showError(`Failed to ${operation}. Data is stored locally only.`);
     },
 
@@ -186,7 +181,6 @@
           'Storage update required. Please refresh the page.',
           {
             label: 'Refresh',
->>>>>>> 6919b49e
             onClick: () => window.location.reload()
           }
         );
