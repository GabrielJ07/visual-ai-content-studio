/**
 * Configuration Management Utility
 * 
 * Centralizes environment variable access and configuration management.
 * Provides fallbacks and validation for required configuration values.
 */

/**
 * Get environment variable with optional fallback
 * @param {string} key - Environment variable key
 * @param {string} fallback - Optional fallback value
 * @param {boolean} required - Whether this variable is required
 * @returns {string} The configuration value
 */
const getEnvVar = (key, fallback = null, required = false) => {
  // Try environment variable first
  let value = process.env[key];
  
  // If not found and we're in browser, try window globals (for runtime injection)
  if (!value && typeof window !== 'undefined') {
    // Handle special cases for Cloudflare config
    if (key.startsWith('REACT_APP_CLOUDFLARE_')) {
      try {
        const cloudflareConfig = window.cloudflareconfig ? JSON.parse(window.cloudflareconfig) : null;
        if (cloudflareConfig) {
          const configKey = key.replace('REACT_APP_CLOUDFLARE_', '').toLowerCase();
          // Map environment variable names to Cloudflare config keys
          const keyMap = {
            'account_id': 'accountId',
            'r2_bucket': 'r2Bucket',
            'api_token': 'apiToken'
          };
          value = cloudflareConfig[keyMap[configKey] || configKey];
        }
      } catch (e) {
        // Ignore parsing errors
      }
    }
    
    // Handle app ID
    if (key === 'REACT_APP_APP_ID' && window.appid) {
      value = window.appid;
    }
  }
  
  // Use fallback if still not found
  if (!value) {
    value = fallback;
  }
  
  // Check if required value is missing
  if (required && !value) {
    throw new Error(`Required configuration variable ${key} is not set. Please check your .env file or runtime configuration.`);
  }
  
  return value;
};

/**
<<<<<<< HEAD
 * Cloudflare Configuration
=======
 * Firebase Configuration (Optional - for legacy compatibility only)
 * Firebase is no longer required as all data is stored locally
>>>>>>> 6919b49e
 */
export const getCloudflareConfig = () => {
  try {
    // Check if Firebase config is provided (optional)
    const apiKey = getEnvVar('REACT_APP_FIREBASE_API_KEY', null, false);
    
    if (!apiKey) {
      // Return null if Firebase is not configured - this is fine
      return null;
    }

    return {
<<<<<<< HEAD
      accountId: getEnvVar('REACT_APP_CLOUDFLARE_ACCOUNT_ID', null, true),
      r2Bucket: getEnvVar('REACT_APP_CLOUDFLARE_R2_BUCKET', null, true),
      apiToken: getEnvVar('REACT_APP_CLOUDFLARE_API_TOKEN', null, true),
      workerUrl: getEnvVar('REACT_APP_WORKER_URL', null, true)
    };
  } catch (error) {
    console.error('Cloudflare configuration error:', error.message);
    throw new Error('Cloudflare is not properly configured. Please check your environment variables.');
=======
      apiKey: apiKey,
      authDomain: getEnvVar('REACT_APP_FIREBASE_AUTH_DOMAIN', null, false),
      projectId: getEnvVar('REACT_APP_FIREBASE_PROJECT_ID', null, false),
      storageBucket: getEnvVar('REACT_APP_FIREBASE_STORAGE_BUCKET', null, false),
      messagingSenderId: getEnvVar('REACT_APP_FIREBASE_MESSAGING_SENDER_ID', null, false),
      appId: getEnvVar('REACT_APP_FIREBASE_APP_ID', null, false)
    };
  } catch (error) {
    console.warn('Firebase configuration warning:', error.message);
    return null; // Firebase is optional now
>>>>>>> 6919b49e
  }
};

/**
 * Gemini AI Configuration
 */
export const getGeminiConfig = () => {
  const apiKey = getEnvVar('REACT_APP_GEMINI_API_KEY', null, true);
  
  return {
    apiKey,
    textModel: 'gemini-2.5-flash-preview-05-20',
    imageModel: 'gemini-2.5-flash-image-preview',
    baseUrl: 'https://generativelanguage.googleapis.com/v1beta'
  };
};

/**
 * Application Configuration
 */
export const getAppConfig = () => {
  return {
    appId: getEnvVar('REACT_APP_APP_ID', 'visual-ai-studio', false),
    initialAuthToken: getEnvVar('REACT_APP_INITIAL_AUTH_TOKEN', null, false),
    environment: getEnvVar('NODE_ENV', 'development', false)
  };
};

/**
 * Error Reporting Configuration
 */
export const getErrorReportingConfig = () => {
  return {
    sentryDsn: getEnvVar('REACT_APP_SENTRY_DSN', null, false),
    logRocketId: getEnvVar('REACT_APP_LOGROCKET_ID', null, false)
  };
};

/**
 * Validate required configuration
 * Call this at app startup to fail fast if essential configuration is missing
 */
export const validateConfiguration = () => {
  const errors = [];
  
<<<<<<< HEAD
  try {
    getCloudflareConfig();
  } catch (error) {
    errors.push(`Cloudflare: ${error.message}`);
=======
  // Firebase is now optional - only validate if configured
  const firebaseConfig = getFirebaseConfig();
  if (firebaseConfig) {
    console.log('✅ Firebase configuration detected (legacy mode)');
  } else {
    console.log('ℹ️ Firebase not configured - using local storage only');
>>>>>>> 6919b49e
  }
  
  // Gemini AI is still required for content generation
  try {
    getGeminiConfig();
  } catch (error) {
    errors.push(`Gemini AI: ${error.message}`);
  }
  
  if (errors.length > 0) {
    const errorMessage = `Configuration validation failed:\n${errors.join('\n')}`;
    console.error(errorMessage);
    throw new Error(errorMessage);
  }
  
  console.log('✅ Essential configuration validated successfully');
};

/**
 * Get configuration summary (for debugging, excludes sensitive values)
 */
export const getConfigSummary = () => {
  const cloudflare = getCloudflareConfig();
  const gemini = getGeminiConfig();
  const app = getAppConfig();
  
  return {
<<<<<<< HEAD
    cloudflare: {
      accountId: cloudflare.accountId,
      r2Bucket: cloudflare.r2Bucket,
      hasApiToken: !!cloudflare.apiToken,
      workerUrl: cloudflare.workerUrl
    },
=======
    firebase: firebase ? {
      projectId: firebase.projectId,
      authDomain: firebase.authDomain,
      hasApiKey: !!firebase.apiKey
    } : null,
>>>>>>> 6919b49e
    gemini: {
      hasApiKey: !!gemini.apiKey,
      textModel: gemini.textModel,
      imageModel: gemini.imageModel
    },
    app: {
      appId: app.appId,
      environment: app.environment,
      hasInitialAuthToken: !!app.initialAuthToken
    },
    storage: {
      mode: 'local',
      localStorage: typeof localStorage !== 'undefined',
      indexedDB: 'indexedDB' in window
    }
  };
};<|MERGE_RESOLUTION|>--- conflicted
+++ resolved
@@ -57,12 +57,9 @@
 };
 
 /**
-<<<<<<< HEAD
  * Cloudflare Configuration
-=======
  * Firebase Configuration (Optional - for legacy compatibility only)
  * Firebase is no longer required as all data is stored locally
->>>>>>> 6919b49e
  */
 export const getCloudflareConfig = () => {
   try {
@@ -75,7 +72,6 @@
     }
 
     return {
-<<<<<<< HEAD
       accountId: getEnvVar('REACT_APP_CLOUDFLARE_ACCOUNT_ID', null, true),
       r2Bucket: getEnvVar('REACT_APP_CLOUDFLARE_R2_BUCKET', null, true),
       apiToken: getEnvVar('REACT_APP_CLOUDFLARE_API_TOKEN', null, true),
@@ -84,7 +80,6 @@
   } catch (error) {
     console.error('Cloudflare configuration error:', error.message);
     throw new Error('Cloudflare is not properly configured. Please check your environment variables.');
-=======
       apiKey: apiKey,
       authDomain: getEnvVar('REACT_APP_FIREBASE_AUTH_DOMAIN', null, false),
       projectId: getEnvVar('REACT_APP_FIREBASE_PROJECT_ID', null, false),
@@ -95,7 +90,6 @@
   } catch (error) {
     console.warn('Firebase configuration warning:', error.message);
     return null; // Firebase is optional now
->>>>>>> 6919b49e
   }
 };
 
@@ -141,19 +135,16 @@
 export const validateConfiguration = () => {
   const errors = [];
   
-<<<<<<< HEAD
   try {
     getCloudflareConfig();
   } catch (error) {
     errors.push(`Cloudflare: ${error.message}`);
-=======
   // Firebase is now optional - only validate if configured
   const firebaseConfig = getFirebaseConfig();
   if (firebaseConfig) {
     console.log('✅ Firebase configuration detected (legacy mode)');
   } else {
     console.log('ℹ️ Firebase not configured - using local storage only');
->>>>>>> 6919b49e
   }
   
   // Gemini AI is still required for content generation
@@ -181,20 +172,17 @@
   const app = getAppConfig();
   
   return {
-<<<<<<< HEAD
     cloudflare: {
       accountId: cloudflare.accountId,
       r2Bucket: cloudflare.r2Bucket,
       hasApiToken: !!cloudflare.apiToken,
       workerUrl: cloudflare.workerUrl
     },
-=======
     firebase: firebase ? {
       projectId: firebase.projectId,
       authDomain: firebase.authDomain,
       hasApiKey: !!firebase.apiKey
     } : null,
->>>>>>> 6919b49e
     gemini: {
       hasApiKey: !!gemini.apiKey,
       textModel: gemini.textModel,
