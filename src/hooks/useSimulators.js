--- conflicted
+++ resolved
@@ -58,7 +58,6 @@
 return useMemo(() => ({ loading, handleImageGeneration }), [loading, handleImageGeneration]); };
 
 /**
-<<<<<<< HEAD
  * Custom hook for storage operation simulation with proper error handling
  * Demonstrates Cloudflare R2 storage error patterns
  */
@@ -101,7 +100,6 @@
     simulateStorageOperation
   };
 };
-=======
 
 Custom hook for local storage operation simulation with proper error handling
 Demonstrates storage-specific error patterns (replaces Firebase simulator) */ export const useStorageSimulator = () => { const { showError, showSuccess } = useError(); const [loading, setLoading] = useState(false);
@@ -136,7 +134,6 @@
 return useMemo(() => ({ loading, simulateStorageOperation }), [loading, simulateStorageOperation]); };
 
 // Legacy export for compatibility export const useFirebaseSimulator = useStorageSimulator;
->>>>>>> 6919b49e
 
 /**
 
